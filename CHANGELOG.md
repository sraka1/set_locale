<<<<<<< HEAD
## 0.2.8 (2019-11-13)
- Thanks @dirkholzapfel and @angelikatyborska for adding a whitelist option and fixing a failure when given an invalid locale

## 0.2.7 (2019-06-24)
- Thanks @mtarnovan and @angelikatyborska for fixing an issue when a cookie used a language that was not supported
=======
## 0.2.9 (2020-06-15)
- Bump requirements
>>>>>>> 38c0896c

## 0.2.6 (2019-02-21)
- Thanks @mtarnovan for fixing a compilation warning

## 0.2.5 (2019-02-21)
- Thanks @mtarnovan and @ohrite for relaxing the gettext and phoenix dependencies
- Thanks @narnach for making the locale stick and using the http referer header.
- bumped deps

## 0.2.4 (2017-09-28)
- Thanks @dirkholzapfel for bugfixing an accept-language header like "zh-Hans-CN;q=0.5"

## 0.2.3 (2017-09-28)
- Thanks @dirkholzapfel for adding fallback to "nl" if "nl-nl" is given in accept header
- reformatted code here and there
- bumped dependency versions


## 0.2.2 (2017-03-31)
bumped dependency versions

## 0.2.1 (2017-02-20)
bumped dependency versions

## 0.2.0 (2016-11-29)
Now also taking into account cookie settings for locale as suggested and initially written by @dirkholzapfel (Thank you!).
The current precedence and fallback chain is now :

- locale in url (i.e. /nl-nl/)
- cookie
- request headers accept-language
- default locale from config

This update contains a deprecation waring for the Plug config the new config is now :

```plug SetLocale, gettext: MyApp.Gettext, default_locale: "en-gb", cookie_key: "locale")```

The cookie key is optional, dont forget if you want to use this feature that you application actually stores the preferred locale on the cookie with the same key :)


## 0.1.3 (2016-11-25)
Including a bigfix by @dirkholzapfel which implement correct handling for URLs without given locale, Thanks !

## 0.1.2 (2016-11-07)
Support fallback of base language, for example a requested /en-gb/ can fallback to /en/

## 0.1.1 (2016-11-07)
Root paths not redirect to /en-gb in stead of /en-gb/

## 0.1.0 (2016-11-03)
  - Initial commit<|MERGE_RESOLUTION|>--- conflicted
+++ resolved
@@ -1,13 +1,11 @@
-<<<<<<< HEAD
+## 0.2.9 (2020-06-15)
+- Bump requirements
+
 ## 0.2.8 (2019-11-13)
 - Thanks @dirkholzapfel and @angelikatyborska for adding a whitelist option and fixing a failure when given an invalid locale
 
 ## 0.2.7 (2019-06-24)
 - Thanks @mtarnovan and @angelikatyborska for fixing an issue when a cookie used a language that was not supported
-=======
-## 0.2.9 (2020-06-15)
-- Bump requirements
->>>>>>> 38c0896c
 
 ## 0.2.6 (2019-02-21)
 - Thanks @mtarnovan for fixing a compilation warning
