defmodule SetLocale.Mixfile do
  use Mix.Project

  def project do
    [
      app: :set_locale,
<<<<<<< HEAD
      version: "0.2.7",
      description: "A Phoenix Plug to help with supporting I18n routes (http://www.example.org/de-at/foo/bar/az). Will also set Gettext to the requested locale used in the url when supported by your Gettext.",
=======
      version: "0.2.6",
      description:
        "A Phoenix Plug to help with supporting I18n routes (http://www.example.org/de-at/foo/bar/az). Will also set Gettext to the requested locale used in the url when supported by your Gettext.",
>>>>>>> 68d709fb
      package: package(),
      elixir: "~> 1.7",
      build_embedded: Mix.env() == :prod,
      start_permanent: Mix.env() == :prod,
      deps: deps(),
      preferred_cli_env: [
        coveralls: :test,
        "coveralls.detail": :test,
        "coveralls.post": :test,
        "coveralls.html": :test
      ],
      test_coverage: [
        tool: ExCoveralls
      ]
    ]
  end

  def application do
    [
      applications: [
        :gettext,
        :logger
      ]
    ]
  end

  defp deps do
    [
      {:phoenix, "~>1.3.0 or ~>1.4.0"},
      {:gettext, "~>0.14"},
      {:earmark, "~>1.3.1", only: :dev},
      {:ex_doc, ">0.13.1", only: :dev},
      {:excoveralls, "~> 0.10.5", only: :test}
    ]
  end

  defp package do
    [
      maintainers: ["Gerard de Brieder"],
      licenses: ["WTFPL"],
      files: ["lib", "mix.exs", "README*", "LICENSE*"],
      links: %{
        "GitHub" => "https://github.com/smeevil/set_locale",
        "Docs" => "http://smeevil.github.io/set_locale/"
      }
    ]
  end
end<|MERGE_RESOLUTION|>--- conflicted
+++ resolved
@@ -4,14 +4,8 @@
   def project do
     [
       app: :set_locale,
-<<<<<<< HEAD
-      version: "0.2.7",
+      version: "0.2.8",
       description: "A Phoenix Plug to help with supporting I18n routes (http://www.example.org/de-at/foo/bar/az). Will also set Gettext to the requested locale used in the url when supported by your Gettext.",
-=======
-      version: "0.2.6",
-      description:
-        "A Phoenix Plug to help with supporting I18n routes (http://www.example.org/de-at/foo/bar/az). Will also set Gettext to the requested locale used in the url when supported by your Gettext.",
->>>>>>> 68d709fb
       package: package(),
       elixir: "~> 1.7",
       build_embedded: Mix.env() == :prod,
